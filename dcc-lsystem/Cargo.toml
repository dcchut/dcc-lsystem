[package]
name = "dcc-lsystem"
license = "MIT OR Apache-2.0"
repository = "https://github.com/dcchut/dcc-lsystem"
description = "An implementation of a Lindenmayer system together with some rendering tools"
version = "0.6.2"
authors = ["Robert Usher <266585+dcchut@users.noreply.github.com>"]
edition = "2018"
readme = "../README.md"

[dependencies]
<<<<<<< HEAD
image = "0.22"
imageproc = "0.20"
=======
image = "0.23"
imageproc = "0.19"
>>>>>>> 0c0fb1b7
regex = "1.3"
lazy_static = "1.4"
dcc-lsystem-derive = { version = "0.1" }
color_quant = "1.0"
gif = "0.10"
tempfile = "3.1"
pbr = "1.0"
rand = "0.7"
dyn-clone = "1.0"
gifski = "0.10"<|MERGE_RESOLUTION|>--- conflicted
+++ resolved
@@ -9,13 +9,8 @@
 readme = "../README.md"
 
 [dependencies]
-<<<<<<< HEAD
-image = "0.22"
+image = "0.23"
 imageproc = "0.20"
-=======
-image = "0.23"
-imageproc = "0.19"
->>>>>>> 0c0fb1b7
 regex = "1.3"
 lazy_static = "1.4"
 dcc-lsystem-derive = { version = "0.1" }
